# SX1276 driver for MicroPython
# Copyright (C) 2023 Salvatore Sanfilippo <antirez@gmail.com>
# All Rights Reserved
#
# This code is released under the BSD 2 clause license.
# See the LICENSE file for more information

import machine
import ssd1306, sx1276, time, urandom, struct
from machine import Pin, SoftI2C
import uasyncio as asyncio

MessageTypeData = 0
MessageTypeAck = 1
MessageTypeHello = 2
MessageTypeBulkStart = 3
MessageTypeBulkData = 4
MessageTypeBulkEND = 5
MessageTypeBulkReply = 6

MessageFlagsRepeat = 1<<0

# This class implements an IRC-alike view for the ssd1306 display.
# it is possible to push new lines of text, and only the latest N will
# be shown, handling also text wrapping if a line is longer than
# the screen width.
class Scroller:
    def __init__(self, display):
        self.display = display # ssd1306 actual driver
        self.lines = []
        self.xres = 128
        self.yres = 64
        self.rows = 8

    # Update the screen content.
    def refresh(self):
        self.display.fill(0)
        for i in range(len(self.lines)):
            self.display.text(self.lines[i], 0, i*8, 1)
        self.display.show()

    # Add a new line, without refreshing the display.
    def print(self,msg):
        self.lines.append(msg)
        self.lines = self.lines[-self.rows:]

# The message object represents a FreakWAN message, and is also responsible
# of the decoding and encoding of the messages to be sent to the "wire".
class Message:
    def __init__(self, nick="", text="", uid=False, ttl=3, mtype=MessageTypeData, sender=False, flags=0, rssi=0, ack_type = 0):
        self.age = time.ticks_ms() # To evict old messages
        self.type = mtype
        self.flags = flags
        self.nick = nick
        self.text = text
        self.uid = uid if uid != False else self.gen_uid()
        self.sender = sender if sender != False else self.get_this_sender()
        self.ttl = ttl
        self.ack_type = ack_type

        self.acks = {} # IDs of devices that acknowledged this message
        self.rssi = rssi

    def gen_uid(self):
        return urandom.getrandbits(32)

    # Get the sender address for this device. We just take 6 bytes
    # of the device unique ID.
    def get_this_sender(self):
        return machine.unique_id()[-6:]

    # Return the sender as a printable hex string.
    def sender_to_str(self):
        if self.sender:
            s = self.sender
            return "%02x%02x%02x%02x%02x%02x" % s[0],s[1],s[2],s[3],s[4],s[5]
        else:
            return "ffffffffffff"

    def encode(self):
        if self.type == MessageTypeData:
            return struct.pack("<BBLB",self.type,self.flags,self.uid,self.ttl)+self.sender+self.nick+":"+self.text
        elif self.type == MessageTypeAck:
            return struct.pack("<BBLB",self.type,self.flags,self.uid,self.ack_type)+self.sender

    def decode(self,msg):
        try:
            mtype = struct.unpack("<B",msg)[0]
            if mtype == MessageTypeData:
                self.type,self.flags,self.uid,self.ttl,self.sender = struct.unpack("<BBLB6s",msg)
                self.nick,self.text = msg[13:].decode("utf-8").split(":")
                return True
            elif mtype == MessageTypeAck:
                self.type,self.flags,self.uid,self.ack_type,self.sender = struct.unpack("<BBLB6s",msg)
                return True
            else:
                return False
        except Exception as e:
            print("msg decode error "+str(e))
            return False

    def from_encoded(encoded):
        m = Message()
        if m.decode(encoded):
            return m
        else:
            return False

class FreakWAN:
    def __init__(self):
        LYLIGO_216_pinconfig = {
            'miso': 19,
            'mosi': 27,
            'clock': 5,
            'chipselect': 18,
            'reset': 23,
            'dio0': 26
        }

        # Init display
        i2c = SoftI2C(sda=Pin(21), scl=Pin(22))
        self.display = ssd1306.SSD1306_I2C(128, 64, i2c)
        self.display.poweron()
        self.display.text('Starting...', 0, 0, 1)
        self.display.show()
        self.scroller = Scroller(self.display)

        # Init LoRa chip
        self.lora = sx1276.SX1276(LYLIGO_216_pinconfig,self.receive_callback)
        self.lora.begin()
        self.lora.configure(869500000,500000,8,12)

        # Initialize data structures...

        # Messages we should send ASAP. We append stuff here, so they
        # should be sent in reverse order, from index 0.
        self.send_queue = []
        self.send_queue_max = 100 # Don't accumulate too many messages

        # The 'seen' dictionary contains messages IDs of messages already
        # received/processed. We save the ID and the associated message
        # in case we are the originators (in order to collect acks). The
        # message has also a timestamp, this way we can evict old messages
        # from this list, to avoid a memory usage explosion.
        self.seen = {}

        # Start receiving. This will just install the IRQ
        # handler, without blocking the program.
        self.lora.receive()

    # Return a human readable nickname for the device, composed
    # using the device unique ID.
    def device_hw_nick(self):
        uid = list(machine.unique_id())
        nick = ""
        consonants = "kvprmnzflst"
        vowels = "aeiou"
        for x,y in zip(uid[0::2],uid[1::2]):
            nick += consonants[x%len(consonants)]
            nick += vowels [y%len(vowels)]
        return nick

    # Put a packet in the send queue. Will be delivered ASAP.
    def send_asynchronously(self,m):
        if len(self.send_queue) >= self.send_queue_max: return
        self.send_queue.append(m)
        return

    # Send packets waiting in the send queue. This function, right now,
    # will just send every packet in the queue. But later it should
    # implement percentage of channel usage to be able to send only
    # a given percentage of the time.
    def send_messages_in_queue(self):
        while len(self.send_queue):
            while(self.lora.tx_in_progress):
                time.sleep_ms(1)
            m = self.send_queue.pop(0)
            self.lora.send(m.encode())
            time.sleep_ms(1)

    # Called upon reception of some message. It triggers sending an ACK
    # if certain conditions are met. This method does not check the
    # message type: it is assumed that the method is called only for
    # message type where this makes sense.
    def send_ack_if_needed(self,m):
        if m.type != MessageTypeData: return    # Acknowledge only data
        if m.flags & MessageFlagsRepeat: return # Don't acknowledge repeated
        ack = Message(mtype=MessageTypeAck,uid=m.uid,ack_type=m.type,sender=m.sender)
        self.send_asynchronously(ack)
        self.scroller.print(">> ACK sent")

    def receive_callback(self,lora_instance,packet,rssi):
        print("receive_callback()")
        m = Message.from_encoded(packet)
        if m:
            m.rssi = rssi
            self.send_ack_if_needed(m)
            if m.type == MessageTypeData:
                self.scroller.print(m.nick+"> "+m.text)
                self.scroller.refresh()
            elif m.type == MessageTypeAck:
                self.scroller.print(m.nick+"<< ACK received")
                self.scroller.refresh()
            else:
                print("Unknown message type received: "+str(m.type))

    async def send_periodic_message(self):
        while True:
            counter = 0
            msg = Message(nick=self.device_hw_nick(),
                        text="Hi "+str(counter))
            self.send_asynchronously(msg)
            self.scroller.print("you> "+msg.text)
            self.scroller.refresh()
            await asyncio.sleep(urandom.randint(3000,5000)/1000) 
            counter += 1

<<<<<<< HEAD
if __name__ == "__main__":
    fw = FreakWAN()
    fw.run()
=======
    async def run(self):
        asyncio.create_task(self.send_periodic_message())
        tick = 0
        while True:
            tick += 1
            self.send_messages_in_queue()
            await asyncio.sleep(0.1)

fw = FreakWAN()
asyncio.run(fw.run())
>>>>>>> bc1cd2c5
<|MERGE_RESOLUTION|>--- conflicted
+++ resolved
@@ -215,11 +215,6 @@
             await asyncio.sleep(urandom.randint(3000,5000)/1000) 
             counter += 1
 
-<<<<<<< HEAD
-if __name__ == "__main__":
-    fw = FreakWAN()
-    fw.run()
-=======
     async def run(self):
         asyncio.create_task(self.send_periodic_message())
         tick = 0
@@ -228,6 +223,6 @@
             self.send_messages_in_queue()
             await asyncio.sleep(0.1)
 
-fw = FreakWAN()
-asyncio.run(fw.run())
->>>>>>> bc1cd2c5
+if __name__ == "__main__":
+    fw = FreakWAN()
+    asyncio.run(fw.run())